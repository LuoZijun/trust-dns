/*
 * Copyright (C) 2015 Benjamin Fry <benjaminfry@me.com>
 *
 * Licensed under the Apache License, Version 2.0 (the "License");
 * you may not use this file except in compliance with the License.
 * You may obtain a copy of the License at
 *
 *     http://www.apache.org/licenses/LICENSE-2.0
 *
 * Unless required by applicable law or agreed to in writing, software
 * distributed under the License is distributed on an "AS IS" BASIS,
 * WITHOUT WARRANTIES OR CONDITIONS OF ANY KIND, either express or implied.
 * See the License for the specific language governing permissions and
 * limitations under the License.
 */

use std::io::Error as IoError;
<<<<<<< HEAD
use std::sync::Arc;

use backtrace::Backtrace;
use futures::Canceled;
=======
use openssl::error::ErrorStack as SslErrorStack;
>>>>>>> 3b16acfa

use ::op::ResponseCode;
use ::rr::{Name, Record};
use ::rr::dnssec::{DnsSecError, DnsSecErrorKind};

error_chain! {
    // The type defined for this error. These are the conventional
    // and recommended names, but they can be arbitrarily chosen.
    types {
        Error, ErrorKind, ChainErr, Result;
    }

    // Automatic conversions between this error chain and other
    // error chains. In this case, it will e.g. generate an
    // `ErrorKind` variant called `Dist` which in turn contains
    // the `rustup_dist::ErrorKind`, with conversions from
    // `rustup_dist::Error`.
    //
    // This section can be empty.
    links {
      super::decode_error::Error, super::decode_error::ErrorKind, Decode;
      super::encode_error::Error, super::encode_error::ErrorKind, Encode;
      DnsSecError, DnsSecErrorKind, DnsSec;
    }

    // Automatic conversions between this error chain and other
    // error types not defined by the `error_chain!`. These will be
    // boxed as the error cause and wrapped in a new error with,
    // in this case, the `ErrorKind::Temp` variant.
    //
    // This section can be empty.
    foreign_links {
      IoError, Io, "io error";
      SslErrorStack, SSL, "ssl error";
    }

    // Define additional `ErrorKind` variants. The syntax here is
    // the same as `quick_error!`, but the `from()` and `cause()`
    // syntax is not supported.
    errors {
      Canceled(c: Canceled) {
        description("future was canceled")
        display("future was canceled: {:?}", c)
      }

      Message(msg: &'static str) {
        description(msg)
        display("{}", msg)
      }

      NotAllBytesSent(sent: usize, expect: usize) {
        description("not all bytes were sent")
        display("not all bytes were sent: {}, expected: {}", sent, expect)
      }

      NotAllBytesReceived(received: usize, expect: usize) {
        description("not all bytes were recieved")
        display("not all bytes were recieved: {}, expected: {}", received, expect)
      }

      IncorrectMessageId(got: u16, expect: u16) {
        description("incorrectMessageId received")
        display("incorrectMessageId got: {}, expected: {}", got, expect)
      }

      ErrorResponse(response_code: ResponseCode) {
        description("response was an error")
        display("response was an error: {}", response_code.to_str())
      }

      // TODO: add record to which this applies
      NoRRSIG {
        description("no rrsig was recieved")
        display("no rrsig was recieved")
      }

      // TODO: add record to which this applies
      NoDNSKEY {
        description("no dnskey proof available")
        display("no dnskey proof available")
      }

      // TODO: add record to which this applies
      NoDS {
        description("no ds proof available")
        display("no ds proof available")
      }
      //
      NoSOARecord(name: Name) {
        description("no soa record found")
        display("no soa record found for zone: {}", name)
      }

      SecNxDomain(proof: Vec<Record>) {
        description("verified secure non-existence")
        display("verified secure non-existence: {:?}", proof)
      }
    }
}

impl From<Canceled> for Error {
  fn from(c: Canceled) -> Self {
    Error(ErrorKind::Canceled(c), (None, Arc::new(Backtrace::new())))
  }
}<|MERGE_RESOLUTION|>--- conflicted
+++ resolved
@@ -15,14 +15,11 @@
  */
 
 use std::io::Error as IoError;
-<<<<<<< HEAD
 use std::sync::Arc;
 
 use backtrace::Backtrace;
 use futures::Canceled;
-=======
 use openssl::error::ErrorStack as SslErrorStack;
->>>>>>> 3b16acfa
 
 use ::op::ResponseCode;
 use ::rr::{Name, Record};
